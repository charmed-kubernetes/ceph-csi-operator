--- conflicted
+++ resolved
@@ -18,15 +18,10 @@
         with:
           provider: vsphere
           credentials-yaml: ${{ secrets.CREDENTIALS_YAML }}
-          juju-channel: 3.1/stable
           clouds-yaml: ${{ secrets.CLOUDS_YAML }}
           bootstrap-constraints: "arch=amd64 cores=2 mem=4G"
           bootstrap-options: "${{ secrets.JAMMY_BOOTSTRAP_OPTIONS }} --model-default datastore=vsanDatastore --model-default primary-network=VLAN_2763 --config caas-image-repo=rocks.canonical.com/cdk/jujusolutions"
-<<<<<<< HEAD
-=======
           juju-channel: "3.1/stable"
-
->>>>>>> 438421f0
       - name: Run test
         run: tox -e func -- --basetemp=/home/ubuntu/pytest
 
