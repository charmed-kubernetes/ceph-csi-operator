--- conflicted
+++ resolved
@@ -1,10 +1,5 @@
 ops >= 1.2.0
-<<<<<<< HEAD
-# ops.manifest >= 1.1.3, < 2.0
 ops.manifest @ git+https://github.com/canonical/ops-lib-manifest@KU-2644/enhance-list-resources
-=======
-ops.manifest >= 1.5.0, < 2.0
->>>>>>> dba68cb3
 jinja2
 pyyaml
 
